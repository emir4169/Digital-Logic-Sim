using System;
using System.Collections.Generic;
using DLS.Description;
using UnityEngine;
using static DLS.Graphics.DrawSettings;

namespace DLS.Game
{
	public static class BuiltinChipCreator
	{
		static readonly Color ChipCol_SplitMerge = new(0.1f, 0.1f, 0.1f); //new(0.8f, 0.8f, 0.8f);

		public static ChipDescription[] CreateAllBuiltinChipDescriptions()
		{
			return new[]
			{
				// ---- I/O Pins ----
				CreateInputOrOutputPin(ChipType.In_1Bit),
				CreateInputOrOutputPin(ChipType.Out_1Bit),
				CreateInputOrOutputPin(ChipType.In_4Bit),
				CreateInputOrOutputPin(ChipType.Out_4Bit),
				CreateInputOrOutputPin(ChipType.In_8Bit),
				CreateInputOrOutputPin(ChipType.Out_8Bit),
				CreateInputOrOutputPin(ChipType.In_16Bit),
				CreateInputOrOutputPin(ChipType.Out_16Bit),
				CreateInputOrOutputPin(ChipType.In_32Bit),
				CreateInputOrOutputPin(ChipType.Out_32Bit),
				CreateInputOrOutputPin(ChipType.In_64Bit),
				CreateInputOrOutputPin(ChipType.Out_64Bit),
				CreateInputOrOutputPin(ChipType.In_128Bit),
				CreateInputOrOutputPin(ChipType.Out_128Bit),
				CreateInputOrOutputPin(ChipType.In_256Bit),
				CreateInputOrOutputPin(ChipType.Out_256Bit),
				

				CreateInputKeyChip(),
				// ---- Basic Chips ----
				CreateNand(),
				CreateTristateBuffer(),
				CreateClock(),
				// ---- Memory ----
				dev_CreateRAM_8(),
				CreateROM_8(),
				// ---- Merge / Split ----
				CreateBitConversionChip(ChipType.Split_4To1Bit, PinBitCount.Bit4, PinBitCount.Bit1, 1, 4},
				CreateBitConversionChip(ChipType.Split_8To1Bit, PinBitCount.Bit8, PinBitCount.Bit1, 1, 8},
				CreateBitConversionChip(ChipType.Split_16To1Bit, PinBitCount.Bit16, PinBitCount.Bit1, 1, 16},
				CreateBitConversionChip(ChipType.Split_32To1Bit, PinBitCount.Bit32, PinBitCount.Bit1, 1, 32},
				CreateBitConversionChip(ChipType.Split_64To1Bit, PinBitCount.Bit64, PinBitCount.Bit1, 1, 64},
				CreateBitConversionChip(ChipType.Split_128To1Bit, PinBitCount.Bit128, PinBitCount.Bit1, 1, 128},
				CreateBitConversionChip(ChipType.Split_256To1Bit, PinBitCount.Bit256, PinBitCount.Bit1, 1, 256},
				CreateBitConversionChip(ChipType.Split_8To4Bit, PinBitCount.Bit8, PinBitCount.Bit4, 1, 2},
				CreateBitConversionChip(ChipType.Split_16To4Bit, PinBitCount.Bit16, PinBitCount.Bit4, 1, 4},
				CreateBitConversionChip(ChipType.Split_32To4Bit, PinBitCount.Bit32, PinBitCount.Bit4, 1, 8},
				CreateBitConversionChip(ChipType.Split_64To4Bit, PinBitCount.Bit64, PinBitCount.Bit4, 1, 16},
				CreateBitConversionChip(ChipType.Split_128To4Bit, PinBitCount.Bit128, PinBitCount.Bit4, 1, 32},
				CreateBitConversionChip(ChipType.Split_256To4Bit, PinBitCount.Bit256, PinBitCount.Bit4, 1, 64},
				CreateBitConversionChip(ChipType.Split_16To8Bit, PinBitCount.Bit16, PinBitCount.Bit8, 1, 2},
				CreateBitConversionChip(ChipType.Split_32To8Bit, PinBitCount.Bit32, PinBitCount.Bit8, 1, 4},
				CreateBitConversionChip(ChipType.Split_64To8Bit, PinBitCount.Bit64, PinBitCount.Bit8, 1, 8},
				CreateBitConversionChip(ChipType.Split_128To8Bit, PinBitCount.Bit128, PinBitCount.Bit8, 1, 16},
				CreateBitConversionChip(ChipType.Split_256To8Bit, PinBitCount.Bit256, PinBitCount.Bit8, 1, 32},
				CreateBitConversionChip(ChipType.Split_32To16Bit, PinBitCount.Bit32, PinBitCount.Bit16, 1, 2},
				CreateBitConversionChip(ChipType.Split_64To16Bit, PinBitCount.Bit64, PinBitCount.Bit16, 1, 4},
				CreateBitConversionChip(ChipType.Split_128To16Bit, PinBitCount.Bit128, PinBitCount.Bit16, 1, 8},
				CreateBitConversionChip(ChipType.Split_256To16Bit, PinBitCount.Bit256, PinBitCount.Bit16, 1, 16},
				CreateBitConversionChip(ChipType.Split_64To32Bit, PinBitCount.Bit64, PinBitCount.Bit32, 1, 2},
				CreateBitConversionChip(ChipType.Split_128To32Bit, PinBitCount.Bit128, PinBitCount.Bit32, 1, 4},
				CreateBitConversionChip(ChipType.Split_256To32Bit, PinBitCount.Bit256, PinBitCount.Bit32, 1, 8},
				CreateBitConversionChip(ChipType.Split_128To64Bit, PinBitCount.Bit128, PinBitCount.Bit64, 1, 2},
				CreateBitConversionChip(ChipType.Split_256To64Bit, PinBitCount.Bit256, PinBitCount.Bit64, 1, 4},
				CreateBitConversionChip(ChipType.Split_256To128Bit, PinBitCount.Bit256, PinBitCount.Bit128, 1, 2},
				CreateBitConversionChip(ChipType.Merge_128To256Bit, PinBitCount.Bit128, PinBitCount.Bit256, 2, 1},
				CreateBitConversionChip(ChipType.Merge_64To256Bit, PinBitCount.Bit64, PinBitCount.Bit256, 4, 1},
				CreateBitConversionChip(ChipType.Merge_64To128Bit, PinBitCount.Bit64, PinBitCount.Bit128, 2, 1},
				CreateBitConversionChip(ChipType.Merge_32To256Bit, PinBitCount.Bit32, PinBitCount.Bit256, 8, 1},
				CreateBitConversionChip(ChipType.Merge_32To128Bit, PinBitCount.Bit32, PinBitCount.Bit128, 4, 1},
				CreateBitConversionChip(ChipType.Merge_32To64Bit, PinBitCount.Bit32, PinBitCount.Bit64, 2, 1},
				CreateBitConversionChip(ChipType.Merge_16To256Bit, PinBitCount.Bit16, PinBitCount.Bit256, 16, 1},
				CreateBitConversionChip(ChipType.Merge_16To128Bit, PinBitCount.Bit16, PinBitCount.Bit128, 8, 1},
				CreateBitConversionChip(ChipType.Merge_16To64Bit, PinBitCount.Bit16, PinBitCount.Bit64, 4, 1},
				CreateBitConversionChip(ChipType.Merge_16To32Bit, PinBitCount.Bit16, PinBitCount.Bit32, 2, 1},
				CreateBitConversionChip(ChipType.Merge_8To256Bit, PinBitCount.Bit8, PinBitCount.Bit256, 32, 1},
				CreateBitConversionChip(ChipType.Merge_8To128Bit, PinBitCount.Bit8, PinBitCount.Bit128, 16, 1},
				CreateBitConversionChip(ChipType.Merge_8To64Bit, PinBitCount.Bit8, PinBitCount.Bit64, 8, 1},
				CreateBitConversionChip(ChipType.Merge_8To32Bit, PinBitCount.Bit8, PinBitCount.Bit32, 4, 1},
				CreateBitConversionChip(ChipType.Merge_8To16Bit, PinBitCount.Bit8, PinBitCount.Bit16, 2, 1},
				CreateBitConversionChip(ChipType.Merge_4To256Bit, PinBitCount.Bit4, PinBitCount.Bit256, 64, 1},
				CreateBitConversionChip(ChipType.Merge_4To128Bit, PinBitCount.Bit4, PinBitCount.Bit128, 32, 1},
				CreateBitConversionChip(ChipType.Merge_4To64Bit, PinBitCount.Bit4, PinBitCount.Bit64, 16, 1},
				CreateBitConversionChip(ChipType.Merge_4To32Bit, PinBitCount.Bit4, PinBitCount.Bit32, 8, 1},
				CreateBitConversionChip(ChipType.Merge_4To16Bit, PinBitCount.Bit4, PinBitCount.Bit16, 4, 1},
				CreateBitConversionChip(ChipType.Merge_4To8Bit, PinBitCount.Bit4, PinBitCount.Bit8, 2, 1},
				CreateBitConversionChip(ChipType.Merge_1To256Bit, PinBitCount.Bit1, PinBitCount.Bit256, 256, 1},
				CreateBitConversionChip(ChipType.Merge_1To128Bit, PinBitCount.Bit1, PinBitCount.Bit128, 128, 1},
				CreateBitConversionChip(ChipType.Merge_1To64Bit, PinBitCount.Bit1, PinBitCount.Bit64, 64, 1},
				CreateBitConversionChip(ChipType.Merge_1To32Bit, PinBitCount.Bit1, PinBitCount.Bit32, 32, 1},
				CreateBitConversionChip(ChipType.Merge_1To16Bit, PinBitCount.Bit1, PinBitCount.Bit16, 16, 1},
				CreateBitConversionChip(ChipType.Merge_1To8Bit, PinBitCount.Bit1, PinBitCount.Bit8, 8, 1},
				CreateBitConversionChip(ChipType.Merge_1To4Bit, PinBitCount.Bit1, PinBitCount.Bit4, 4, 1},
				// ---- Displays ----
				CreateDisplay7Seg(),
				CreateDisplayRGB(),
				CreateDisplayDot(),
				CreateDisplayLED(),
<<<<<<< HEAD
				// a
=======
>>>>>>> d0eb672f
				// ---- Bus ----
				CreateBus(PinBitCount.Bit1),
				CreateBus(PinBitCount.Bit4),
				CreateBus(PinBitCount.Bit8),
				CreateBus(PinBitCount.Bit16),
				CreateBus(PinBitCount.Bit32),
				CreateBus(PinBitCount.Bit64),
				CreateBus(PinBitCount.Bit128),
				CreateBus(PinBitCount.Bit256),
				CreateBusTerminus(PinBitCount.Bit1),
				CreateBusTerminus(PinBitCount.Bit4),
				CreateBusTerminus(PinBitCount.Bit8),
				CreateBusTerminus(PinBitCount.Bit16),
				CreateBusTerminus(PinBitCount.Bit32),
				CreateBusTerminus(PinBitCount.Bit64),
				CreateBusTerminus(PinBitCount.Bit128),
				CreateBusTerminus(PinBitCount.Bit256)
			};
		}

		static ChipDescription CreateNand()
		{
			Color col = new(0.73f, 0.26f, 0.26f);
			Vector2 size = new(CalculateGridSnappedWidth(GridSize * 8), GridSize * 4);

			PinDescription[] inputPins = { CreatePinDescription("IN B", 0), CreatePinDescription("IN A", 1) };
			PinDescription[] outputPins = { CreatePinDescription("OUT", 2) };

			return CreateBuiltinChipDescription(ChipType.Nand, size, col, inputPins, outputPins);
		}

		static ChipDescription dev_CreateRAM_8()
		{
			Color col = new(0.85f, 0.45f, 0.3f);

			PinDescription[] inputPins =
			{
				CreatePinDescription("ADDRESS", 0, PinBitCount.Bit8),
				CreatePinDescription("DATA", 1, PinBitCount.Bit8),
				CreatePinDescription("WRITE", 2),
				CreatePinDescription("RESET", 3),
				CreatePinDescription("CLOCK", 4)
			};
			PinDescription[] outputPins = { CreatePinDescription("OUT", 5, PinBitCount.Bit8) };
			Vector2 size = new(GridSize * 10, SubChipInstance.MinChipHeightForPins(inputPins, outputPins));

			return CreateBuiltinChipDescription(ChipType.dev_Ram_8Bit, size, col, inputPins, outputPins);
		}

		static ChipDescription CreateROM_8()
		{
			PinDescription[] inputPins =
			{
				CreatePinDescription("ADDRESS", 0, PinBitCount.Bit8)
			};
			PinDescription[] outputPins =
			{
				CreatePinDescription("OUT B", 1, PinBitCount.Bit8),
				CreatePinDescription("OUT A", 2, PinBitCount.Bit8)
			};

			Color col = new(0.25f, 0.35f, 0.5f);
			Vector2 size = new(GridSize * 12, SubChipInstance.MinChipHeightForPins(inputPins, outputPins));

			return CreateBuiltinChipDescription(ChipType.Rom_256x16, size, col, inputPins, outputPins);
		}

		static ChipDescription CreateInputKeyChip()
		{
			Color col = new(0.1f, 0.1f, 0.1f);
			Vector2 size = new Vector2(GridSize, GridSize) * 3;

			PinDescription[] outputPins = { CreatePinDescription("OUT", 0) };

			return CreateBuiltinChipDescription(ChipType.Key, size, col, null, outputPins, hideName: true);
		}


		static ChipDescription CreateTristateBuffer()
		{
			Color col = new(0.1f, 0.1f, 0.1f);
			Vector2 size = new(CalculateGridSnappedWidth(1.5f), GridSize * 5);

			PinDescription[] inputPins = { CreatePinDescription("IN", 0), CreatePinDescription("ENABLE", 1) };
			PinDescription[] outputPins = { CreatePinDescription("OUT", 2) };

			return CreateBuiltinChipDescription(ChipType.TriStateBuffer, size, col, inputPins, outputPins);
		}

		static ChipDescription CreateClock()
		{
			Vector2 size = new(GridHelper.SnapToGrid(1), GridSize * 3);
			Color col = new(0.1f, 0.1f, 0.1f);
			PinDescription[] outputPins = { CreatePinDescription("CLK", 0) };

			return CreateBuiltinChipDescription(ChipType.Clock, size, col, null, outputPins);
		}

		static ChipDescription CreateBitConversionChip(ChipType chipType, PinBitCount bitCountIn, PinBitCount bitCountOut, int numIn, int numOut)
		{
			PinDescription[] inputPins = new PinDescription[numIn];
			PinDescription[] outputPins = new PinDescription[numOut];

			for (int i = 0; i < numIn; i++)
			{
				string pinName = GetPinName(i, numIn, true);
				inputPins[i] = CreatePinDescription(pinName, i, bitCountIn);
			}

			for (int i = 0; i < numOut; i++)
			{
				string pinName = GetPinName(i, numOut, false);
				outputPins[i] = CreatePinDescription(pinName, numIn + i, bitCountOut);
			}

			float height = SubChipInstance.MinChipHeightForPins(inputPins, outputPins);
			Vector2 size = new(GridSize * 9, height);

			return CreateBuiltinChipDescription(chipType, size, ChipCol_SplitMerge, inputPins, outputPins);
		}

		static string GetPinName(int pinIndex, int pinCount, bool isInput)
		{
			string letter = " " + (char)('A' + pinCount - pinIndex - 1);
			if (pinCount == 1) letter = "";
			return (isInput ? "IN" : "OUT") + letter;
		}

		static ChipDescription CreateDisplay7Seg()
		{
			PinDescription[] inputPins =
			{
				CreatePinDescription("A", 0),
				CreatePinDescription("B", 1),
				CreatePinDescription("C", 2),
				CreatePinDescription("D", 3),
				CreatePinDescription("E", 4),
				CreatePinDescription("F", 5),
				CreatePinDescription("G", 6),
				CreatePinDescription("COL", 7)
			};

			Color col = new(0.1f, 0.1f, 0.1f);
			float height = SubChipInstance.MinChipHeightForPins(inputPins, null);
			Vector2 size = new(GridSize * 10, height);
			float displayWidth = size.x - GridSize * 2;

			DisplayDescription[] displays =
			{
				new()
				{
					Position = Vector2.right * PinRadius / 3 * 0,
					Scale = displayWidth,
					SubChipID = -1
				}
			};
			return CreateBuiltinChipDescription(ChipType.SevenSegmentDisplay, size, col, inputPins, null, displays, true);
		}

		static ChipDescription CreateDisplayRGB()
		{
			float height = GridSize * 21;
			float width = height;
			float displayWidth = height - GridSize * 2;

			Color col = new(0.1f, 0.1f, 0.1f);
			Vector2 size = new(width, height);

			PinDescription[] inputPins =
			{
				CreatePinDescription("ADDRESS", 0, PinBitCount.Bit8),
				CreatePinDescription("RED", 1, PinBitCount.Bit4),
				CreatePinDescription("GREEN", 2, PinBitCount.Bit4),
				CreatePinDescription("BLUE", 3, PinBitCount.Bit4),
				CreatePinDescription("RESET", 4),
				CreatePinDescription("WRITE", 5),
				CreatePinDescription("REFRESH", 6),
				CreatePinDescription("CLOCK", 7)
			};

			PinDescription[] outputPins =
			{
				CreatePinDescription("R OUT", 8, PinBitCount.Bit4),
				CreatePinDescription("G OUT", 9, PinBitCount.Bit4),
				CreatePinDescription("B OUT", 10, PinBitCount.Bit4)
			};

			DisplayDescription[] displays =
			{
				new()
				{
					Position = Vector2.right * PinRadius / 3 * 0,
					Scale = displayWidth,
					SubChipID = -1
				}
			};

			return CreateBuiltinChipDescription(ChipType.DisplayRGB, size, col, inputPins, outputPins, displays, true);
		}

		static ChipDescription CreateDisplayDot()
		{
			PinDescription[] inputPins =
			{
				CreatePinDescription("ADDRESS", 0, PinBitCount.Bit8),
				CreatePinDescription("PIXEL IN", 1),
				CreatePinDescription("RESET", 2),
				CreatePinDescription("WRITE", 3),
				CreatePinDescription("REFRESH", 4),
				CreatePinDescription("CLOCK", 5)
			};

			PinDescription[] outputPins =
			{
				CreatePinDescription("PIXEL OUT", 6)
			};

			float height = SubChipInstance.MinChipHeightForPins(inputPins, null);
			float width = height;
			float displayWidth = height - GridSize * 2;

			Color col = new(0.1f, 0.1f, 0.1f);
			Vector2 size = new(width, height);


			DisplayDescription[] displays =
			{
				new()
				{
					Position = Vector2.right * PinRadius / 3 * 0,
					Scale = displayWidth,
					SubChipID = -1
				}
			};

			return CreateBuiltinChipDescription(ChipType.DisplayDot, size, col, inputPins, outputPins, displays, true);
		}

		// (Not a chip, but convenient to treat it as one)
		public static ChipDescription CreateInputOrOutputPin(ChipType type)
		{
			(bool isInput, bool isOutput, PinBitCount numBits) = ChipTypeHelper.IsInputOrOutputPin(type);
			string name = isInput ? "IN" : "OUT";
			PinDescription[] pin = { CreatePinDescription(name, 0, numBits) };

			PinDescription[] inputs = isInput ? pin : null;
			PinDescription[] outputs = isOutput ? pin : null;

			return CreateBuiltinChipDescription(type, Vector2.zero, Color.clear, inputs, outputs);
		}

		static Vector2 BusChipSize(PinBitCount bitCount)
		{
			return bitCount switch
			{
				PinBitCount.Bit1 => new Vector2(GridSize * 2, GridSize * 2),
				PinBitCount.Bit4 => new Vector2(GridSize * 2, GridSize * 3),
				PinBitCount.Bit8 => new Vector2(GridSize * 2, GridSize * 4),
				PinBitCount.Bit16 => new Vector2(GridSize * 2, GridSize * 5),
				PinBitCount.Bit32 => new Vector2(GridSize * 2, GridSize * 6),
				PinBitCount.Bit64 => new Vector2(GridSize * 2, GridSize * 7),
				PinBitCount.Bit128 => new Vector2(GridSize * 2, GridSize * 8),
				PinBitCount.Bit256 => new Vector2(GridSize * 2, GridSize * 9),
				_ => throw new Exception("Bus bit count not implemented")
			};
		}

		static ChipDescription CreateBus(PinBitCount bitCount)
		{
			ChipType type = bitCount switch
			{
				PinBitCount.Bit1 => ChipType.Bus_1Bit,
				PinBitCount.Bit4 => ChipType.Bus_4Bit,
				PinBitCount.Bit8 => ChipType.Bus_8Bit,
				PinBitCount.Bit16 => ChipType.Bus_16Bit,
				PinBitCount.Bit32 => ChipType.Bus_32Bit,
				PinBitCount.Bit64 => ChipType.Bus_64Bit,
				PinBitCount.Bit128 => ChipType.Bus_128Bit,
				PinBitCount.Bit256 => ChipType.Bus_256Bit,
				_ => throw new Exception("Bus bit count not implemented")
			};

			string name = ChipTypeHelper.GetName(type);

			PinDescription[] inputs = { CreatePinDescription(name + " (Hidden)", 0, bitCount) };
			PinDescription[] outputs = { CreatePinDescription(name, 1, bitCount) };

			Color col = new(0.1f, 0.1f, 0.1f);

			return CreateBuiltinChipDescription(type, BusChipSize(bitCount), col, inputs, outputs, hideName: true);
		}

		static ChipDescription CreateDisplayLED()
		{
			PinDescription[] inputPins =
			{
				CreatePinDescription("IN", 0)
			};

			float height = SubChipInstance.MinChipHeightForPins(inputPins, null);
			float width = height;
			float displayWidth = height - GridSize * 0.5f;

			Color col = new(0.1f, 0.1f, 0.1f);
			Vector2 size = new(width, height);


			DisplayDescription[] displays =
			{
				new()
				{
					Position = Vector2.right * PinRadius / 3 * 0,
					Scale = displayWidth,
					SubChipID = -1
				}
			};

<<<<<<< HEAD
			return CreateBuiltinChipDesciption(ChipType.DisplayLED, size, col, inputPins, null, displays, true);
		}



=======
			return CreateBuiltinChipDescription(ChipType.DisplayLED, size, col, inputPins, null, displays, true);
		}


>>>>>>> d0eb672f
		static ChipDescription CreateBusTerminus(PinBitCount bitCount)
		{
			ChipType type = bitCount switch
			{
				PinBitCount.Bit1 => ChipType.BusTerminus_1Bit,
				PinBitCount.Bit4 => ChipType.BusTerminus_4Bit,
				PinBitCount.Bit8 => ChipType.BusTerminus_8Bit,
				PinBitCount.Bit16 => ChipType.BusTerminus_16Bit,
				PinBitCount.Bit32 => ChipType.BusTerminus_32Bit,
				PinBitCount.Bit64 => ChipType.BusTerminus_64Bit,
				PinBitCount.Bit128 => ChipType.BusTerminus_128Bit,
				PinBitCount.Bit256 => ChipType.BusTerminus_256Bit,
				_ => throw new Exception("Bus bit count not implemented")
			};

			ChipDescription busOrigin = CreateBus(bitCount);
			PinDescription[] inputs = { CreatePinDescription(busOrigin.Name, 0, bitCount) };

			return CreateBuiltinChipDescription(type, BusChipSize(bitCount), busOrigin.Colour, inputs, hideName: true);
		}

		
		static ChipDescription CreateBuiltinChipDescription(ChipType type, Vector2 size, Color col, PinDescription[] inputs = null, PinDescription[] outputs = null, DisplayDescription[] displays = null, bool hideName = false)
		{
			string name = ChipTypeHelper.GetName(type);
			ValidatePinIDs(inputs, outputs, name);

			return new ChipDescription
			{
				Name = name,
				NameLocation = hideName ? NameDisplayLocation.Hidden : NameDisplayLocation.Centre,
				Colour = col,
				Size = new Vector2(size.x, size.y),
				InputPins = inputs ?? Array.Empty<PinDescription>(),
				OutputPins = outputs ?? Array.Empty<PinDescription>(),
				SubChips = Array.Empty<SubChipDescription>(),
				Wires = Array.Empty<WireDescription>(),
				Displays = displays,
				ChipType = type
			};
		}

		static PinDescription CreatePinDescription(string name, int id, PinBitCount bitCount = PinBitCount.Bit1) =>
			new(
				name,
				id,
				Vector2.zero,
				bitCount,
				PinColour.Red,
				PinValueDisplayMode.Off
			);

		static float CalculateGridSnappedWidth(float desiredWidth) =>
			// Calculate width such that spacing between an input and output pin on chip will align with grid
			GridHelper.SnapToGridForceEven(desiredWidth) - (ChipOutlineWidth - 2 * SubChipPinInset);

		static void ValidatePinIDs(PinDescription[] inputs, PinDescription[] outputs, string chipName)
		{
			HashSet<int> pinIDs = new();

			AddPins(inputs);
			AddPins(outputs);
			return;

			void AddPins(PinDescription[] pins)
			{
				if (pins == null) return;
				foreach (PinDescription pin in pins)
				{
					if (!pinIDs.Add(pin.ID))
					{
						throw new Exception($"Pin has duplicate ID ({pin.ID}) in builtin chip: {chipName}");
					}
				}
			}
		}
	}
}<|MERGE_RESOLUTION|>--- conflicted
+++ resolved
@@ -103,10 +103,6 @@
 				CreateDisplayRGB(),
 				CreateDisplayDot(),
 				CreateDisplayLED(),
-<<<<<<< HEAD
-				// a
-=======
->>>>>>> d0eb672f
 				// ---- Bus ----
 				CreateBus(PinBitCount.Bit1),
 				CreateBus(PinBitCount.Bit4),
@@ -424,18 +420,12 @@
 				}
 			};
 
-<<<<<<< HEAD
 			return CreateBuiltinChipDesciption(ChipType.DisplayLED, size, col, inputPins, null, displays, true);
 		}
 
 
 
-=======
-			return CreateBuiltinChipDescription(ChipType.DisplayLED, size, col, inputPins, null, displays, true);
-		}
-
-
->>>>>>> d0eb672f
+
 		static ChipDescription CreateBusTerminus(PinBitCount bitCount)
 		{
 			ChipType type = bitCount switch
